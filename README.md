--- conflicted
+++ resolved
@@ -57,11 +57,8 @@
 
 <a name="documentation"></a>
 # Documentation
-<<<<<<< HEAD
 If you want to learn more about ***surface-pd***, please find the [user manual](https://surface-pd.readthedocs.io/en/latest/index.html).
-=======
-If you want to learn more about ***surface-pd***, please find the [user manual]().
->>>>>>> 49e04a8b
+
 
 Or please contact: ```Xinhao Li, xinhao.li@columbia.edu```
 
@@ -74,9 +71,5 @@
 
 <a name="using-surface-pd"></a>
 # Using surface-pd
-<<<<<<< HEAD
 Please refer to the official [surface-pd](https://surface-pd.readthedocs.io/en/latest/index.html)
-=======
-Please refer to the official [surface-pd]()
->>>>>>> 49e04a8b
 for tutorials and examples.
